--- conflicted
+++ resolved
@@ -652,13 +652,8 @@
                 log_string = f"seed {args.seed}/cp 0/agent_type actual/step {step_count}"
                 if eval_flag:
                     evaluate_in_process("SAC", actor, run_name, torch.device("cpu"), args, log_string)
-<<<<<<< HEAD
                 if args.save_model_weights_at_eval and max_steps - global_step <= args.eval_frequency * 4:
-                    save_actor_model_weights(actor, qf1, qf2, qf1_target, qf2_target, directory=f"models/{log_string}", step=global_step)
-=======
-                if args.save_model_weights_at_eval:
                     save_actor_model_weights(actor, qf1, qf2, qf1_target, qf2_target, directory=f"models/{run_name}/{log_string}", step=global_step)
->>>>>>> 9089dc26
 
                 print(f"Step: {global_step} | Expected Return: {avg_return}")
 
