--- conflicted
+++ resolved
@@ -84,11 +84,7 @@
     # Reward predictor specific arguments
     reward_learning_rate: float = 1e-5
     """learning rate for the reward predictor"""
-<<<<<<< HEAD
     num_trajectories: int = 200
-=======
-    num_trajectories: int = 375
->>>>>>> ed113164
     """number of trajectories to collect for reward predictor training"""
     reward_training_epochs: int = 9
     """number of epochs to train the reward predictor"""
@@ -753,7 +749,6 @@
                 lr=args.reward_learning_rate,
                 corruption_percentage=cp,
             )
-<<<<<<< HEAD
             step_count = 0
             for d in range(args.D):
                 print(f"Outer iteration {d}/{args.D}")
@@ -784,10 +779,16 @@
 
                 # Create dataset and dataloader
                 dataset = PreferenceDataset(segments0, segments1, preferences, segment_length)
-                dataloader = DataLoader(dataset, batch_size=32, shuffle=True)
+                train_size = int(0.8 * len(dataset))
+                val_size = len(dataset) - train_size
+                train_dataset, val_dataset = torch.utils.data.random_split(dataset, [train_size, val_size])
+
+
+                train_dataloader = DataLoader(train_dataset, batch_size=32, shuffle=True)
+                val_dataloader = DataLoader(val_dataset, batch_size=32, shuffle=False)
                 # Train reward predictor
                 # print("Training the Reward Predictor...")
-                reward_accuracy = reward_trainer.train_on_dataloader(dataloader, n_epochs=args.reward_training_epochs)
+                reward_accuracy = reward_trainer.train_on_dataloader(train_dataloader, val_dataloader, n_epochs=args.reward_training_epochs)
 
                 obs, _ = envs.reset(seed=seed)
                 for global_step in range(args.total_timesteps+1):
@@ -801,65 +802,6 @@
                     # TRY NOT TO MODIFY: execute the game and log data.
                     prev_obs = torch.Tensor(obs).to(device)
                     next_obs, rewards, terminations, truncations, infos = envs.step(actions)
-=======
-            trajectories0, trajectories1 = collector.collect_trajectories(args.num_trajectories)
-            segments0 = {k: [v[0], v[1]] for k, v in trajectories0.items()}  # Only store states and actions
-            segments1 = {k: [v[0], v[1]] for k, v in trajectories1.items()}  # Only store states and actions
-
-            # Generate preferences
-            preferences = reward_trainer.generate_preferences(trajectories0, trajectories1, args.num_trajectories)
-
-            # Create dataset and dataloader
-            dataset = PreferenceDataset(segments0, segments1, preferences, segment_length)
-            train_size = int(0.8 * len(dataset))
-            val_size = len(dataset) - train_size
-            train_dataset, val_dataset = torch.utils.data.random_split(dataset, [train_size, val_size])
-
-
-            train_dataloader = DataLoader(train_dataset, batch_size=32, shuffle=True)
-            val_dataloader = DataLoader(val_dataset, batch_size=32, shuffle=False)
-            # Train reward predictor
-            # print("Training the Reward Predictor...")
-            reward_accuracy = reward_trainer.train_on_dataloader(train_dataloader, val_dataloader, n_epochs=args.reward_training_epochs)
-
-            obs, _ = envs.reset(seed=args.seed)
-            for global_step in range(args.total_timesteps+1):
-                # ALGO LOGIC: put action logic here
-                if global_step < args.learning_starts:
-                    actions = np.array([envs.single_action_space.sample() for _ in range(envs.num_envs)])
-                else:
-                    actions, _, _ = actor.get_action(torch.Tensor(obs).to(device))
-                    actions = actions.detach().cpu().numpy()
-
-                # TRY NOT TO MODIFY: execute the game and log data.
-                prev_obs = torch.Tensor(obs).to(device)
-                next_obs, rewards, terminations, truncations, infos = envs.step(actions)
-                with torch.no_grad():
-                    actions_tensor = torch.Tensor(actions).to(device)
-                    predicted_reward = reward_predictor(prev_obs.unsqueeze(1), actions_tensor.unsqueeze(1)).squeeze(-1).squeeze(-1)
-
-                # TRY NOT TO MODIFY: record rewards for plotting purposes
-                # if "final_info" in infos:
-                #     for info in infos["final_info"]:
-                #         print(f"global_step={global_step}, episodic_return={info['episode']['r']}")
-                #         writer.add_scalar("charts/episodic_return", info["episode"]["r"], global_step)
-                #         writer.add_scalar("charts/episodic_length", info["episode"]["l"], global_step)
-                #         break
-
-                # TRY NOT TO MODIFY: save data to reply buffer; handle `final_observation`
-                real_next_obs = next_obs.copy()
-                for idx, trunc in enumerate(truncations):
-                    if trunc:
-                        real_next_obs[idx] = infos["final_observation"][idx]
-                rb.add(obs, real_next_obs, actions, predicted_reward, terminations, infos)
-
-                # TRY NOT TO MODIFY: CRUCIAL step easy to overlook
-                obs = next_obs
-
-                # ALGO LOGIC: training.
-                if global_step >= args.learning_starts:
-                    data = rb.sample(args.batch_size)
->>>>>>> ed113164
                     with torch.no_grad():
                         actions_tensor = torch.Tensor(actions).to(device)
                         predicted_reward = reward_predictor(prev_obs.unsqueeze(1), actions_tensor.unsqueeze(1)).squeeze(-1).squeeze(-1)
